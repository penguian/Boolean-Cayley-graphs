--- conflicted
+++ resolved
@@ -602,19 +602,11 @@
         OUTPUT:
 
         A str or buffer containing a compressed version of the truth table of ``self``.
-<<<<<<< HEAD
+
         If nvariables() < 3:
            a result of type str representing a truth table in binary (right to left)
         otherwise:
            a result of type buffer representing a truth table in hex.
-=======
-        If nvariables() < 2:
-           a result of type str representing a truth table in binary (right to left)
-        otherwise:
-           a result of type buffer representing a truth table in hex.
-
-        EXAMPLES:
->>>>>>> aebfb5dd
 
         EXAMPLES::
 
